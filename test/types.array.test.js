
/**
 * Module dependencies.
 */

var start = require('./common')
  , should = require('should')
  , mongoose = require('./common').mongoose
  , Schema = mongoose.Schema
  , random = require('../lib/utils').random
  , MongooseArray = mongoose.Types.Array;

var User = new Schema({
    name: String
  , pets: [Schema.ObjectId]
});

mongoose.model('User', User);

var Pet = new Schema({
  name: String
});

mongoose.model('Pet', Pet);

/**
 * Test.
 */

module.exports = {

  'test that a mongoose array behaves and quacks like an array': function(){
    var a = new MongooseArray;

    a.should.be.an.instanceof(Array);
    a.should.be.an.instanceof(MongooseArray);
    Array.isArray(a).should.be.true;
    ;(a._atomics.constructor).should.eql(Object);

  },

  'doAtomics does not throw': function () {
    var b = new MongooseArray([12,3,4,5]).filter(Boolean);
    var threw = false;

    try {
      b.doAtomics
    } catch (_) {
      threw = true;
    }

    threw.should.be.false;

    var a = new MongooseArray([67,8]).filter(Boolean);
    try {
      a.push(3,4);
    } catch (_) {
      console.error(_);
      threw = true;
    }

    threw.should.be.false;

  },

  'test indexOf()': function(){
    var db = start()
      , User = db.model('User', 'users_' + random())
      , Pet = db.model('Pet', 'pets' + random());

    var tj = new User({ name: 'tj' })
      , tobi = new Pet({ name: 'tobi' })
      , loki = new Pet({ name: 'loki' })
      , jane = new Pet({ name: 'jane' })
      , pets = [];

    tj.pets.push(tobi);
    tj.pets.push(loki);
    tj.pets.push(jane);

    var pending = 3;

    ;[tobi, loki, jane].forEach(function(pet){
      pet.save(function(){
        --pending || done();
      });
    });

    function done() {
      Pet.find({}, function(err, pets){
        tj.save(function(err){
          User.findOne({ name: 'tj' }, function(err, user){
            db.close();
            should.equal(null, err, 'error in callback');
            user.pets.should.have.length(3);
            user.pets.indexOf(tobi.id).should.equal(0);
            user.pets.indexOf(loki.id).should.equal(1);
            user.pets.indexOf(jane.id).should.equal(2);
            user.pets.indexOf(tobi._id).should.equal(0);
            user.pets.indexOf(loki._id).should.equal(1);
            user.pets.indexOf(jane._id).should.equal(2);
          });
        });
      });
    }
  },

  'test #splice() with numbers': function () {
    var collection = 'splicetest-number' + random();
    var db = start()
      , schema = new Schema({ numbers: Array })
      , A = db.model('splicetestNumber', schema, collection);

    var a = new A({ numbers: [4,5,6,7] });
    a.save(function (err) {
      should.equal(null, err, 'could not save splice test');
      A.findById(a._id, function (err, doc) {
        should.equal(null, err, 'error finding splice doc');
        var removed = doc.numbers.splice(1, 1);
        removed.should.eql([5]);
        doc.numbers.toObject().should.eql([4,6,7]);
        doc.save(function (err) {
          should.equal(null, err, 'could not save splice test');
          A.findById(a._id, function (err, doc) {
            should.equal(null, err, 'error finding splice doc');
            doc.numbers.toObject().should.eql([4,6,7]);

            A.collection.drop(function (err) {
              db.close();
              should.strictEqual(err, null);
            });
          });
        });
      });
    });
  },

  'test #splice() on embedded docs': function () {
    var collection = 'splicetest-embeddeddocs' + random();
    var db = start()
      , schema = new Schema({ types: [new Schema({ type: String }) ]})
      , A = db.model('splicetestEmbeddedDoc', schema, collection);

    var a = new A({ types: [{type:'bird'},{type:'boy'},{type:'frog'},{type:'cloud'}] });
    a.save(function (err) {
      should.equal(null, err, 'could not save splice test');
      A.findById(a._id, function (err, doc) {
        should.equal(null, err, 'error finding splice doc');

<<<<<<< HEAD
        doc.types.$pop();
        doc.types.splice(1, 1);
=======
        var removed = doc.types.splice(1, 1);
        removed.length.should.eql(1);
        removed[0].type.should.eql('boy');
>>>>>>> e79ed894

        var obj = doc.types.toObject();
        obj[0].type.should.eql('bird');
        obj[1].type.should.eql('frog');

        doc.save(function (err) {
          should.equal(null, err, 'could not save splice test');
          A.findById(a._id, function (err, doc) {
            db.close();
            should.equal(null, err, 'error finding splice doc');

            var obj = doc.types.toObject();
            obj[0].type.should.eql('bird');
            obj[1].type.should.eql('frog');
          });
        });
      });
    });
  },

  '#unshift': function () {
    var db = start()
      , schema = new Schema({
            types: [new Schema({ type: String })]
          , nums: [Number]
          , strs: [String]
        })
      , A = db.model('unshift', schema, 'unshift'+random());

    var a = new A({
        types: [{type:'bird'},{type:'boy'},{type:'frog'},{type:'cloud'}]
      , nums: [1,2,3]
      , strs: 'one two three'.split(' ')
    });

    a.save(function (err) {
      should.equal(null, err);
      A.findById(a._id, function (err, doc) {
        should.equal(null, err);

        var tlen = doc.types.unshift({type:'tree'});
        var nlen = doc.nums.unshift(0);
        var slen = doc.strs.unshift('zero');

        tlen.should.equal(5);
        nlen.should.equal(4);
        slen.should.equal(4);

        doc.types.push({type:'worm'});
        var obj = doc.types.toObject();
        obj[0].type.should.eql('tree');
        obj[1].type.should.eql('bird');
        obj[2].type.should.eql('boy');
        obj[3].type.should.eql('frog');
        obj[4].type.should.eql('cloud');
        obj[5].type.should.eql('worm');

        obj = doc.nums.toObject();
        obj[0].valueOf().should.equal(0);
        obj[1].valueOf().should.equal(1);
        obj[2].valueOf().should.equal(2);
        obj[3].valueOf().should.equal(3);

        obj = doc.strs.toObject();
        obj[0].should.equal('zero');
        obj[1].should.equal('one');
        obj[2].should.equal('two');
        obj[3].should.equal('three');

        doc.save(function (err) {
          should.equal(null, err);
          A.findById(a._id, function (err, doc) {
            db.close();
            should.equal(null, err);

            var obj = doc.types.toObject();
            obj[0].type.should.eql('tree');
            obj[1].type.should.eql('bird');
            obj[2].type.should.eql('boy');
            obj[3].type.should.eql('frog');
            obj[4].type.should.eql('cloud');
            obj[5].type.should.eql('worm');

            obj = doc.nums.toObject();
            obj[0].valueOf().should.equal(0);
            obj[1].valueOf().should.equal(1);
            obj[2].valueOf().should.equal(2);
            obj[3].valueOf().should.equal(3);

            obj = doc.strs.toObject();
            obj[0].should.equal('zero');
            obj[1].should.equal('one');
            obj[2].should.equal('two');
            obj[3].should.equal('three');
          });
        });
      });
    });
  },

  '#shift': function () {
    var db = start()
      , schema = new Schema({
            types: [new Schema({ type: String })]
          , nums: [Number]
          , strs: [String]
        })

    var A = db.model('shift', schema, 'unshift'+random());

    var a = new A({
        types: [{type:'bird'},{type:'boy'},{type:'frog'},{type:'cloud'}]
      , nums: [1,2,3]
      , strs: 'one two three'.split(' ')
    });

    a.save(function (err) {
      should.equal(null, err);
      A.findById(a._id, function (err, doc) {
        should.equal(null, err);

        var t = doc.types.shift();
        var n = doc.nums.shift();
        var s = doc.strs.shift();

        t.type.should.equal('bird');
        n.should.equal(1);
        s.should.equal('one');

        var obj = doc.types.toObject();
        obj[0].type.should.eql('boy');
        obj[1].type.should.eql('frog');
        obj[2].type.should.eql('cloud');

        doc.nums.$push(4);
        obj = doc.nums.toObject();
        obj[0].valueOf().should.equal(2);
        obj[1].valueOf().should.equal(3);
        obj[2].valueOf().should.equal(4);

        obj = doc.strs.toObject();
        obj[0].should.equal('two');
        obj[1].should.equal('three');

        doc.save(function (err) {
          should.equal(null, err);
          A.findById(a._id, function (err, doc) {
            db.close();
            should.equal(null, err);

            var obj = doc.types.toObject();
            obj[0].type.should.eql('boy');
            obj[1].type.should.eql('frog');
            obj[2].type.should.eql('cloud');

            obj = doc.nums.toObject();
            obj[0].valueOf().should.equal(2);
            obj[1].valueOf().should.equal(3);
            obj[2].valueOf().should.equal(4);

            obj = doc.strs.toObject();
            obj[0].should.equal('two');
            obj[1].should.equal('three');
          });
        });
      });
    });
  },

  '#addToSet': function () {
    var db = start()
      , e = new Schema({ name: String, arr: [] })
      , schema = new Schema({
          num: [Number]
        , str: [String]
        , doc: [e]
        , date: [Date]
        , id:  [Schema.ObjectId]
      });

    var M = db.model('testAddToSet', schema);
    var m = new M;

    m.num.push(1,2,3);
    m.str.push('one','two','tres');
    m.doc.push({ name: 'Dubstep', arr: [1] }, { name: 'Polka', arr: [{ x: 3 }]});

    var d1 = new Date;
    var d2 = new Date( +d1 + 60000);
    var d3 = new Date( +d1 + 30000);
    var d4 = new Date( +d1 + 20000);
    var d5 = new Date( +d1 + 90000);
    var d6 = new Date( +d1 + 10000);
    m.date.push(d1, d2);

    var id1 = new mongoose.Types.ObjectId;
    var id2 = new mongoose.Types.ObjectId;
    var id3 = new mongoose.Types.ObjectId;
    var id4 = new mongoose.Types.ObjectId;
    var id5 = new mongoose.Types.ObjectId;
    var id6 = new mongoose.Types.ObjectId;

    m.id.push(id1, id2);

    m.num.addToSet(3,4,5);
    m.num.length.should.equal(5);
    m.str.$addToSet('four', 'five', 'two');
    m.str.length.should.equal(5);
    m.id.addToSet(id2, id3);
    m.id.length.should.equal(3);
    m.doc.$addToSet(m.doc[0]);
    m.doc.length.should.equal(2);
    m.doc.$addToSet({ name: 'Waltz', arr: [1] }, m.doc[0]);
    m.doc.length.should.equal(3);
    m.date.length.should.equal(2);
    m.date.$addToSet(d1);
    m.date.length.should.equal(2);
    m.date.addToSet(d3);
    m.date.length.should.equal(3);

    m.save(function (err) {
      should.strictEqual(null, err);
      M.findById(m, function (err, m) {
        should.strictEqual(null, err);

        m.num.length.should.equal(5);
        (~m.num.indexOf(1)).should.be.ok;
        (~m.num.indexOf(2)).should.be.ok;
        (~m.num.indexOf(3)).should.be.ok;
        (~m.num.indexOf(4)).should.be.ok;
        (~m.num.indexOf(5)).should.be.ok;

        m.str.length.should.equal(5);
        (~m.str.indexOf('one')).should.be.ok;
        (~m.str.indexOf('two')).should.be.ok;
        (~m.str.indexOf('tres')).should.be.ok;
        (~m.str.indexOf('four')).should.be.ok;
        (~m.str.indexOf('five')).should.be.ok;

        m.id.length.should.equal(3);
        (~m.id.indexOf(id1)).should.be.ok;
        (~m.id.indexOf(id2)).should.be.ok;
        (~m.id.indexOf(id3)).should.be.ok;

        m.date.length.should.equal(3);
        (~m.date.indexOf(d1.toString())).should.be.ok;
        (~m.date.indexOf(d2.toString())).should.be.ok;
        (~m.date.indexOf(d3.toString())).should.be.ok;

        m.doc.length.should.equal(3);
        m.doc.some(function(v){return v.name === 'Waltz'}).should.be.ok
        m.doc.some(function(v){return v.name === 'Dubstep'}).should.be.ok
        m.doc.some(function(v){return v.name === 'Polka'}).should.be.ok

        // test single $addToSet
        m.num.addToSet(3,4,5,6);
        m.num.length.should.equal(6);
        m.str.$addToSet('four', 'five', 'two', 'six');
        m.str.length.should.equal(6);
        m.id.addToSet(id2, id3, id4);
        m.id.length.should.equal(4);

        m.date.$addToSet(d1, d3, d4);
        m.date.length.should.equal(4);

        m.doc.$addToSet(m.doc[0], { name: '8bit' });
        m.doc.length.should.equal(4);

        m.save(function (err) {
          should.strictEqual(null, err);

          M.findById(m, function (err, m) {
            should.strictEqual(null, err);

            m.num.length.should.equal(6);
            (~m.num.indexOf(1)).should.be.ok;
            (~m.num.indexOf(2)).should.be.ok;
            (~m.num.indexOf(3)).should.be.ok;
            (~m.num.indexOf(4)).should.be.ok;
            (~m.num.indexOf(5)).should.be.ok;
            (~m.num.indexOf(6)).should.be.ok;

            m.str.length.should.equal(6);
            (~m.str.indexOf('one')).should.be.ok;
            (~m.str.indexOf('two')).should.be.ok;
            (~m.str.indexOf('tres')).should.be.ok;
            (~m.str.indexOf('four')).should.be.ok;
            (~m.str.indexOf('five')).should.be.ok;
            (~m.str.indexOf('six')).should.be.ok;

            m.id.length.should.equal(4);
            (~m.id.indexOf(id1)).should.be.ok;
            (~m.id.indexOf(id2)).should.be.ok;
            (~m.id.indexOf(id3)).should.be.ok;
            (~m.id.indexOf(id4)).should.be.ok;

            m.date.length.should.equal(4);
            (~m.date.indexOf(d1.toString())).should.be.ok;
            (~m.date.indexOf(d2.toString())).should.be.ok;
            (~m.date.indexOf(d3.toString())).should.be.ok;
            (~m.date.indexOf(d4.toString())).should.be.ok;

            m.doc.length.should.equal(4);
            m.doc.some(function(v){return v.name === 'Waltz'}).should.be.ok
            m.doc.some(function(v){return v.name === 'Dubstep'}).should.be.ok
            m.doc.some(function(v){return v.name === 'Polka'}).should.be.ok
            m.doc.some(function(v){return v.name === '8bit'}).should.be.ok

            // test multiple $addToSet
            m.num.addToSet(7,8);
            m.num.length.should.equal(8);
            m.str.$addToSet('seven', 'eight');
            m.str.length.should.equal(8);
            m.id.addToSet(id5, id6);
            m.id.length.should.equal(6);

            m.date.$addToSet(d5, d6);
            m.date.length.should.equal(6);

            m.doc.$addToSet(m.doc[1], { name: 'BigBeat' }, { name: 'Funk' });
            m.doc.length.should.equal(6);

            m.save(function (err) {
              should.strictEqual(null, err);

              M.findById(m, function (err, m) {
                db.close();
                should.strictEqual(null, err);

                m.num.length.should.equal(8);
                (~m.num.indexOf(1)).should.be.ok;
                (~m.num.indexOf(2)).should.be.ok;
                (~m.num.indexOf(3)).should.be.ok;
                (~m.num.indexOf(4)).should.be.ok;
                (~m.num.indexOf(5)).should.be.ok;
                (~m.num.indexOf(6)).should.be.ok;
                (~m.num.indexOf(7)).should.be.ok;
                (~m.num.indexOf(8)).should.be.ok;

                m.str.length.should.equal(8);
                (~m.str.indexOf('one')).should.be.ok;
                (~m.str.indexOf('two')).should.be.ok;
                (~m.str.indexOf('tres')).should.be.ok;
                (~m.str.indexOf('four')).should.be.ok;
                (~m.str.indexOf('five')).should.be.ok;
                (~m.str.indexOf('six')).should.be.ok;
                (~m.str.indexOf('seven')).should.be.ok;
                (~m.str.indexOf('eight')).should.be.ok;

                m.id.length.should.equal(6);
                (~m.id.indexOf(id1)).should.be.ok;
                (~m.id.indexOf(id2)).should.be.ok;
                (~m.id.indexOf(id3)).should.be.ok;
                (~m.id.indexOf(id4)).should.be.ok;
                (~m.id.indexOf(id5)).should.be.ok;
                (~m.id.indexOf(id6)).should.be.ok;

                m.date.length.should.equal(6);
                (~m.date.indexOf(d1.toString())).should.be.ok;
                (~m.date.indexOf(d2.toString())).should.be.ok;
                (~m.date.indexOf(d3.toString())).should.be.ok;
                (~m.date.indexOf(d4.toString())).should.be.ok;
                (~m.date.indexOf(d5.toString())).should.be.ok;
                (~m.date.indexOf(d6.toString())).should.be.ok;

                m.doc.length.should.equal(6);
                m.doc.some(function(v){return v.name === 'Waltz'}).should.be.ok
                m.doc.some(function(v){return v.name === 'Dubstep'}).should.be.ok
                m.doc.some(function(v){return v.name === 'Polka'}).should.be.ok
                m.doc.some(function(v){return v.name === '8bit'}).should.be.ok
                m.doc.some(function(v){return v.name === 'BigBeat'}).should.be.ok
                m.doc.some(function(v){return v.name === 'Funk'}).should.be.ok
              });
            });
          });
        });
      });
    });
  },

  '#nonAtomicPush': function () {
    var db = start();
    var U = db.model('User');
    var ID = mongoose.Types.ObjectId;

    var u = new U({ name: 'banana', pets: [new ID] });
    u.pets.length.should.equal(1);
    u.pets.nonAtomicPush(new ID);
    u.pets.length.should.equal(2);
    u.save(function (err) {
      should.strictEqual(null, err);
      U.findById(u._id, function (err) {
        should.strictEqual(null, err);
        u.pets.length.should.equal(2);
        var id0 = u.pets[0];
        var id1 = u.pets[1];
        var id2 = new ID;
        u.pets.pull(id0);
        u.pets.nonAtomicPush(id2);
        u.pets.length.should.equal(2);
        u.pets[0].toString().should.equal(id1.toString());
        u.pets[1].toString().should.equal(id2.toString());
        u.save(function (err) {
          should.strictEqual(null, err);
          U.findById(u._id, function (err) {
            db.close();
            should.strictEqual(null, err);
            u.pets.length.should.equal(2);
            u.pets[0].toString().should.equal(id1.toString());
            u.pets[1].toString().should.equal(id2.toString());
          });
        });
      });
    });
  },

  'setting doc array should adjust path positions': function () {
    var db = start();

    var D = db.model('subDocPositions', new Schema({
        em1: [new Schema({ name: String })]
    }));

    var d = new D({
        em1: [
            { name: 'pos0' }
          , { name: 'pos1' }
          , { name: 'pos2' }
        ]
    });

    d.save(function (err) {
      should.strictEqual(null, err);
      D.findById(d, function (err, d) {
        should.strictEqual(null, err);

        var n = d.em1.slice();
        n[2].name = 'position two';
        var x = [];
        x[1] = n[2];
        x[2] = n[1];
        d.em1 = x.filter(Boolean);

        d.save(function (err) {
          should.strictEqual(null, err);
          D.findById(d, function (err, d) {
            db.close();
            should.strictEqual(null, err);
          });
        });
      });
    });
  },

  'paths with similar names should be saved': function () {
    var db = start();

    var D = db.model('similarPathNames', new Schema({
        account: {
            role: String
          , roles: [String]
        }
      , em: [new Schema({ name: String })]
    }));

    var d = new D({
        account: { role: 'teacher', roles: ['teacher', 'admin'] }
      , em: [{ name: 'bob' }]
    });

    d.save(function (err) {
      should.strictEqual(null, err);
      D.findById(d, function (err, d) {
        should.strictEqual(null, err);

        d.account.role = 'president';
        d.account.roles = ['president', 'janitor'];
        d.em[0].name = 'memorable';
        d.em = [{ name: 'frida' }];

        d.save(function (err) {
          should.strictEqual(null, err);
          D.findById(d, function (err, d) {
            db.close();
            should.strictEqual(null, err);
            d.account.role.should.equal('president');
            d.account.roles.length.should.equal(2);
            d.account.roles[0].should.equal('president');
            d.account.roles[1].should.equal('janitor');
            d.em.length.should.equal(1);
            d.em[0].name.should.equal('frida');
          });
        });
      });
    });
  }
};<|MERGE_RESOLUTION|>--- conflicted
+++ resolved
@@ -147,14 +147,11 @@
       A.findById(a._id, function (err, doc) {
         should.equal(null, err, 'error finding splice doc');
 
-<<<<<<< HEAD
         doc.types.$pop();
-        doc.types.splice(1, 1);
-=======
+
         var removed = doc.types.splice(1, 1);
         removed.length.should.eql(1);
         removed[0].type.should.eql('boy');
->>>>>>> e79ed894
 
         var obj = doc.types.toObject();
         obj[0].type.should.eql('bird');
