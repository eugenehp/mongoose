--- conflicted
+++ resolved
@@ -1,11 +1,7 @@
 {
     "name": "mongoose"
   , "description": "Mongoose MongoDB ODM"
-<<<<<<< HEAD
-  , "version": "3.5.9"
-=======
   , "version": "3.6.0"
->>>>>>> d53c6a50
   , "author": "Guillermo Rauch <guillermo@learnboost.com>"
   , "keywords": ["mongodb", "mongoose", "orm", "data", "datastore", "nosql", "odm", "sql", "db", "database"]
   , "dependencies": {
