--- conflicted
+++ resolved
@@ -1,11 +1,7 @@
 {
     "name": "mongoose"
   , "description": "Elegant MongoDB object modeling for Node.js"
-<<<<<<< HEAD
-  , "version": "3.6.18"
-=======
   , "version": "3.6.19-pre"
->>>>>>> f6c2696b
   , "author": "Guillermo Rauch <guillermo@learnboost.com>"
   , "keywords": ["mongodb", "document", "model", "schema", "database", "odm", "data", "datastore", "query", "nosql", "orm", "db"]
   , "dependencies": {
