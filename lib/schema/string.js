--- conflicted
+++ resolved
@@ -41,10 +41,6 @@
  *       m.state = 'open'
  *       m.save() // success
  *     })
- *
- * ####Example:
- *
- *    new Schema({ state: { type: String, enum: ['closed', 'in progress', 'open'] })
  *
  * @param {String} [args...] enumeration values
  * @api public
@@ -87,10 +83,6 @@
  *     var m = new M({ email: 'SomeEmail@example.COM' });
  *     console.log(m.email) // someemail@example.com
  *
- * ####Example:
- *
- *    new Schema({ email: { type: String, lowercase: true }})
- *
  * @api public
  */
 
@@ -109,10 +101,6 @@
  *     var M = db.model('M', s);
  *     var m = new M({ caps: 'an example' });
  *     console.log(m.caps) // AN EXAMPLE
- *
- * ####Example:
- *
- *    new Schema({ email: { type: String, uppercase: true }})
  *
  * @api public
  */
@@ -137,10 +125,6 @@
  *     var m = new M({ name: string })
  *     console.log(m.name.length) // 9
  *
- * ####Example:
- *
- *    new Schema({ email: { type: String, trim: true }})
- *
  * @api public
  */
 
@@ -157,9 +141,6 @@
  *
  * ####Example:
  *
-<<<<<<< HEAD
- *    new Schema({ email: { type: String, match: /^a/ }})
-=======
  *     var s = new Schema({ name: { type: String, match: /^a/ }})
  *     var M = db.model('M', s)
  *     var m = new M({ name: 'invalid' })
@@ -170,7 +151,6 @@
  *         assert.ok(err) // success
  *       })
  *     })
->>>>>>> 938d146d
  *
  * @param {RegExp} regExp regular expression to test against
  * @api public
