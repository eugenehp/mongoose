--- conflicted
+++ resolved
@@ -1015,13 +1015,12 @@
  * @api public
  */
 
-<<<<<<< HEAD
-Document.prototype.toJSON = function () {
-  return this.toObject({ json: true });
-=======
 Document.prototype.toJSON = function (options) {
+  if ('undefined' === typeof options) {
+    options = {};
+  }
+  options.json = true;
   return this.toObject(options);
->>>>>>> 6c312056
 };
 
 /**
