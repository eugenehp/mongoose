
/*!
 * Module dependencies.
 */

var Document = require('./document')
  , MongooseArray = require('./types/array')
  , MongooseBuffer = require('./types/buffer')
  , MongooseError = require('./error')
  , Query = require('./query')
  , Schema = require('./schema')
  , utils = require('./utils')
  , isMongooseObject = utils.isMongooseObject
  , EventEmitter = utils.EventEmitter
  , merge = utils.merge
  , Promise = require('./promise')
  , tick = utils.tick

var VERSION_WHERE = 1
  , VERSION_INC = 2
  , VERSION_ALL = VERSION_WHERE | VERSION_INC;

/**
 * Model constructor
 *
 * @param {Object} doc values to with which to create the document
 * @inherits Document
 * @api public
 */

function Model (doc, fields, skipId) {
  Document.call(this, doc, fields, skipId);
};

/*!
 * Inherits from Document.
 */

Model.prototype.__proto__ = Document.prototype;

/**
 * Connection the model uses.
 *
 * @api public
 * @property db
 */

Model.prototype.db;

/**
 * Collection the model uses.
 *
 * @api public
 * @property collection
 */

Model.prototype.collection;

/**
 * The name of the model
 *
 * @api public
 * @property modelName
 */

Model.prototype.modelName;

/**
 * Returns what paths can be populated
 *
 * @param {Query} query object
 * @return {Object|undefined} population paths
 * @api private
 */

Model.prototype._getPopulationKeys = function getPopulationKeys (query) {
  if (!(query && query.options.populate)) return;

  var names = Object.keys(query.options.populate)
    , n = names.length
    , name
    , paths = {}
    , hasKeys
    , schema

  while (n--) {
    name = names[n];
    schema = this.schema.path(name);
    hasKeys = true;

    if (!schema) {
      // if the path is not recognized, it's potentially embedded docs
      // walk path atoms from right to left to find a matching path
      var pieces = name.split('.')
        , i = pieces.length;

      while (i--) {
        var path = pieces.slice(0, i).join('.')
          , pathSchema = this.schema.path(path);

        // loop until we find an array schema
        if (pathSchema && pathSchema.caster) {
          if (!paths[path]) {
            paths[path] = { sub: {} };
          }

          paths[path].sub[pieces.slice(i).join('.')] = query.options.populate[name];
          hasKeys || (hasKeys = true);
          break;
        }
      }
    } else {
      paths[name] = query.options.populate[name];
      hasKeys || (hasKeys = true);
    }
  }

  return hasKeys && paths;
};

/**
 * Populates an object
 *
 * @param {SchemaType} schema type for the oid
 * @param {Object} oid object id or array of object ids
 * @param {Object} query object specifying query conditions, fields, and options
 * @param {Function} fn
 * @api private
 */

Model.prototype._populate = function populate (schema, oid, query, fn) {
  if (!Array.isArray(oid)) {
    var conditions = query.conditions || {};
    conditions._id = oid;

    return this
    .db.model(query.model || schema.options.ref)
    .findOne(conditions, query.fields, query.options, fn);
  }

  if (!oid.length) {
    return fn(null, oid);
  }

  var model = this.db.model(query.model || schema.caster.options.ref)
    , conditions = query && query.conditions || {};

  conditions._id || (conditions._id = { $in: oid });

  model.find(conditions, query.fields, query.options, function (err, docs) {
    if (err) return fn(err);

    // user specified sort order?
    if (query.options && query.options.sort) {
      return fn(null, docs);
    }

    // put back in original id order (using a hash reduces complexity from n*n to 2n)
    var docHash = {};
    docs.forEach(function (doc) {
      docHash[doc._id] = doc;
    });

    var arr = [];
    oid.forEach(function (id) {
      if (id in docHash) arr.push(docHash[id]);
    });

    fn(null, arr);
  });
};

/**
 * Performs auto-population of relations.
 *
 * @param {Object} doc document returned by mongo
 * @param {Query} query query that originated the initialization
 * @param {Function} fn
 * @api private
 */

Model.prototype.init = function init (doc, query, fn) {
  if ('function' == typeof query) {
    fn = query;
    query = null;
  }

  var populate = this._getPopulationKeys(query);

  if (!populate) {
    return Document.prototype.init.call(this, doc, fn);
  }

  // population from other models is necessary
  var self = this;

  init(doc, '', function (err) {
    if (err) return fn(err);
    Document.prototype.init.call(self, doc, fn);
  });

  return this;

  function init (obj, prefix, fn) {
    prefix = prefix || '';

    var keys = Object.keys(obj)
      , len = keys.length;

    function next () {
      if (--len < 0) return fn();

      var i = keys[len]
        , path = prefix + i
        , schema = self.schema.path(path)
        , total = 0
        , poppath

      if (!schema && obj[i] && 'Object' === obj[i].constructor.name) {
        // assume nested object
        return init(obj[i], path + '.', next);
      }

      if (!(obj[i] && schema && populate[path])) return next();

      // this query object is re-used and passed around. we clone
      // it to prevent query condition contamination between
      // one populate call to the next.
      poppath = utils.clone(populate[path]);

      if (poppath.sub) {
        obj[i].forEach(function (subobj) {
          var pkeys = Object.keys(poppath.sub)
            , pi = pkeys.length
            , key

          while (pi--) {
            key = pkeys[pi];

            if (subobj[key]) (function (key) {

              total++;
              self._populate(schema.schema.path(key), subobj[key], poppath.sub[key], done);
              function done (err, doc) {
                if (err) return error(err);
                subobj[key] = doc;
                --total || next();
              }
            })(key);
          }
        });

        if (0 === total) return next();

      } else {
        self._populate(schema, obj[i], poppath, function (err, doc) {
          if (err) return error(err);
          obj[i] = doc;
          next();
        });
      }
    };

    next();
  };

  function error (err) {
    if (error.err) return;
    fn(error.err = err);
  }
};

/*!
 * Handles doc.save() callbacks
 */

function handleSave (promise, self) {
  return tick(function handleSave (err, result) {
    if (err) {
      // If the initial insert fails provide a second chance.
      // (If we did this all the time we would break updates)
      if (self._inserting) {
        self.isNew = true;
        self.emit('isNew', true);
      }
      promise.error(err);
      promise = self = null;
      return;
    }

    self._storeShard();

    var numAffected;
    if (result) {
      // when inserting, the array of created docs is returned
      numAffected = result.length
        ? result.length
        : result;
    } else {
      numAffected = 0;
    }

    // was this an update that required a version bump?
    if (self.__version && !self._inserting) {
      var doIncrement = VERSION_INC === (VERSION_INC & self.__version);
      self.__version = undefined;

      // increment version if was successful
      if (numAffected > 0) {
        if (doIncrement) {
          var key = self.schema.options.versionKey;
          var version = self.getValue(key) | 0;
          self.setValue(key, version + 1);
        }
      } else {
        // the update failed. pass an error back
        promise.error(new Error('No matching document found.'));
        promise = self = null;
        return;
      }
    }

    self.emit('save', self, numAffected);
    promise.complete(self, numAffected);
    promise = self = null;
  });
}

/**
 * Saves this document.
 *
 * ####Example:
 *
 *     product.sold = Date.now();
 *     product.save(function (err, product) {
 *       if (err) ..
 *     })
 *
 * The `fn` callback is optional. If no `fn` is passed and validation fails, the validation error will be emitted on the connection used to create this model.
 *
 * However, if you desire more local error handling you can add an `error` listener to the model and handle errors there instead.
 *
 *     Product.on('error', handleError);
 *
 * @param {Function} [fn] optional callback
 * @api public
 * @see Model#_registerHooks
 */

Model.prototype.save = function save (fn) {
  var promise = new Promise(fn)
    , complete = handleSave(promise, this)
    , options = {}

  if (this.schema.options.safe) {
    options.safe = this.schema.options.safe;
  }

  if (this.isNew) {
    // send entire doc
    var obj = this.toObject({ depopulate: 1 });
    this._version(true, obj);
    this.collection.insert(obj, options, complete);
    this._reset();
    this.isNew = false;
    this.emit('isNew', false);
    // Make it possible to retry the insert
    this._inserting = true;

  } else {
    // Make sure we don't treat it as a new object on error,
    // since it already exists
    this._inserting = false;

    var delta = this._delta();
    if (delta) {
      var where = this._where(delta[0]);
      this.collection.update(where, delta[1], options, complete);
    } else {
      complete(null);
    }

    this._reset();
    this.emit('isNew', false);
  }
};

/*!
 * Apply the operation to the delta (update) clause as
 * well as track versioning for our where clause.
 *
 * @param {Document} self
 * @param {Object} where
 * @param {Object} delta
 * @param {Object} data
 * @param {Mixed} val
 * @param {String} [operation]
 */

function operand (self, where, delta, data, val, op) {
  // delta
  op || (op = '$set');
  if (!delta[op]) delta[op] = {};
  delta[op][data.path] = val;

  // disabled versioning?
  if (false === self.schema.options.versionKey) return;

  // already marked for versioning?
  if (VERSION_ALL === (VERSION_ALL & self.__version)) return;

  switch (op) {
    case '$set':
    case '$unset':
    case '$pop':
    case '$pull':
    case '$pullAll':
    case '$push':
    case '$pushAll':
    case '$addToSet':
      break;
    default:
      // nothing to do
      return;
  }

  // ensure updates sent with positional notation are
  // editing the correct array element.
  // only increment the version if an array position changes.
  // modifying elements of an array is ok if position does not change.

  if ('$push' == op || '$pushAll' == op || '$addToSet' == op) {
    self.__version = VERSION_INC;
  }
  else if (/^\$p/.test(op)) {
    // potentially changing array positions
    self.increment();
  }
  else if (Array.isArray(val)) {
    // $set an array
    self.increment();
  }
  // now handling $set, $unset
  else if (/\.\d+/.test(data.path)) {
    // subpath of array
    self.__version = VERSION_WHERE;
  }
}

/*!
 * Compiles an update and where clause for a `val` with _atomics.
 *
 * @param {Document} self
 * @param {Object} where
 * @param {Object} delta
 * @param {Object} data
 * @param {Array} val
 */

function handleAtomics (self, where, delta, data, val) {
  if (delta.$set && delta.$set[data.path]) {
    // $set has precedence over other atomics
    return;
  }

  var atomics = val._atomics
    , ops = Object.keys(atomics)
    , schema = data.schema
    , path = data.path
    , i = ops.length
    , val
    , op;

  if (0 === i) {
    // $set

    if (isMongooseObject(val)) {
      val = val.toObject({ depopulate: 1 });
    } else if (val.valueOf) {
      val = val.valueOf();
    }

    return operand(self, where, delta, data, val);
  }

  while (i--) {
    op = ops[i];
    val = atomics[op];
    if (isMongooseObject(val)) {
      val = val.toObject({ depopulate: 1 })
    } else if (Array.isArray(val)) {
      val = val.map(function (mem) {
        return isMongooseObject(mem)
          ? mem.toObject({ depopulate: 1 })
          : mem;
      })
    } else if (val.valueOf) {
      val = val.valueOf()
    }

    if ('$addToSet' === op)
      val = { $each: val };

    operand(self, where, delta, data, val, op);
  }
}

/**
 * Produces a special query document of the modified properties used in updates.
 *
 * @api private
 */

Model.prototype._delta = function _delta () {
  var dirty = this._dirty();
  if (!dirty.length) return;

  var self = this
    , where = {}
    , delta = {}
    , len = dirty.length
    , d = 0
    , val
    , obj

  for (; d < len; ++d) {
    var data = dirty[d]
    var value = data.value
    var schema = data.schema

    if (undefined === value) {
      operand(self, where, delta, data, 1, '$unset');

    } else if (null === value) {
      operand(self, where, delta, data, null);

    } else if (value._path && value._atomics) {
      handleAtomics(self, where, delta, data, value);

    } else if (value._path && Buffer.isBuffer(value)) {
      // MongooseBuffer
      value = value.toObject();
      operand(self, where, delta, data, value);

    } else {
      value = utils.clone(value);
      operand(self, where, delta, data, value);
    }
  }

  if (this.__version) {
    this._version(where, delta);
  }

  return [where, delta];
}

/**
 * Appends versioning to the where and update clauses.
 *
 * @api private
 */

Model.prototype._version = function _version (where, delta) {
  var key = this.schema.options.versionKey;

  if (true === where) {
    // this is an insert
    if (key) this.setValue(key, delta[key] = 0);
    return;
  }

  // updates

  // only apply versioning if our versionKey was selected. else
  // there is no way to select the correct version. we could fail
  // fast here and force them to include the versionKey but
  // thats a bit intrusive. can we do this automatically?
  // TODO fail fast option?
  if (!this.isSelected(key)) {
    return;
  }

  // $push $addToSet don't need the where clause set
  if (VERSION_WHERE === (VERSION_WHERE & this.__version)) {
    where[key] = this.getValue(key);
  }

  if (VERSION_INC === (VERSION_INC & this.__version)) {
    delta.$inc || (delta.$inc = {});
    delta.$inc[key] = 1;
  }
}

/**
 * Signal that we desire an increment of this documents version.
 *
 * @see http://mongoosejs.com/docs/guide.html#versionKey
 * @api public
 */

Model.prototype.increment = function increment () {
  this.__version = VERSION_ALL;
  return this;
}

/**
 * Returns a query object which applies shardkeys if they exist.
 *
 * @api private
 */

Model.prototype._where = function _where (where) {
  where || (where = {});

  var paths
    , len

  if (this._shardval) {
    paths = Object.keys(this._shardval)
    len = paths.length

    for (var i = 0; i < len; ++i) {
      where[paths[i]] = this._shardval[paths[i]];
    }
  }

  where._id = this._doc._id;
  return where;
}

/**
 * Removes this document from the db.
 *
 * ####Example:
 *
 *     product.remove(function (err, product) {
 *       if (err) return handleError(err);
 *       Product.findById(product._id, function (err, product) {
 *         console.log(product) // null
 *       })
 *     })
 *
 * @param {Function} [fn] optional callback
 * @api public
 */

Model.prototype.remove = function remove (fn) {
  if (this._removing) return this;

  var promise = this._removing = new Promise(fn)
    , where = this._where()
    , self = this
    , options = {}

  if (this.schema.options.safe) {
    options.safe = this.schema.options.safe;
  }

  this.collection.remove(where, options, tick(function (err) {
    if (err) {
      promise.error(err);
      promise = self = self._removing = where = options = null;
      return;
    }
    promise.complete();
    self.emit('remove', self);
    promise = self = where = options = null;
  }));

  return this;
};

/**
 * Register hooks override
 *
 * @api private
 */

Model.prototype._registerHooks = function registerHooks () {
  Document.prototype._registerHooks.call(this);
};

/**
 * Returns another Model instance.
 *
 * ####Example:
 *
 *     var doc = new Tank;
 *     doc.model('User').findById(id, callback);
 *
 * @param {String} name model name
 * @api public
 */

Model.prototype.model = function model (name) {
  return this.db.model(name);
};

/*!
 * Give the constructor the ability to emit events.
 * @TODO determine if this is still necessary
 */

for (var i in EventEmitter.prototype)
  Model[i] = EventEmitter.prototype[i];

/**
 * Called when the model compiles.
 *
 * @api private
 */

Model.init = function init () {
  if (this.schema.options.autoIndex)
    this.ensureIndexes();

  this.schema.emit('init', this);
};

/**
 * Sends `ensureIndex` commands to mongo for each index declared in the schema.
 *
 * @param {Function} [cb] optional callback
 * @api public
 */

Model.ensureIndexes = function ensureIndexes (cb) {
  var indexes = this.schema.indexes();
  if (!indexes.length) {
    return cb && cb();
  }

  var self = this
    , safe = self.schema.options.safe
    , count = indexes.length
    , error

  indexes.forEach(function (index) {
    var options = index[1];
    options.safe = safe;
    self.collection.ensureIndex(index[0], options, tick(function (err) {
      if (err) error = err;
      if (--count) return;

      self.emit('index', error);
      cb && cb(error);
    }));
  });
}

/**
 * Schema the model uses.
 *
 * @property schema
 * @receiver Model
 * @api public
 */

Model.schema;

/**
 * Database instance the model uses.
 *
 * @property db
 * @receiver Model
 * @api public
 */

Model.db;

/**
 * Collection the model uses.
 *
 * @property collection
 * @receiver Model
 * @api public
 */

Model.collection;

/**
 * Base Mongoose instance the model uses.
 *
 * @property base
 * @receiver Model
 * @api public
 */

Model.base;

/**
 * Removes documents from the collection.
 *
 * @param {Object} conditions
 * @param {Function} [callback]
 * @return {Query}
 * @api public
 */

Model.remove = function remove (conditions, callback) {
  if ('function' === typeof conditions) {
    callback = conditions;
    conditions = {};
  }

  var query = new Query(conditions).bind(this, 'remove');

  if ('undefined' === typeof callback)
    return query;

  this._applyNamedScope(query);
  return query.remove(callback);
};

/**
 * Finds documents
 *
 * ####Examples:
 *
 *    // retrieve only certain keys
 *    MyModel.find({ name: /john/i }, 'name friends', function () { })
 *
 *    // pass options
 *    MyModel.find({ name: /john/i }, null, { skip: 10 } )
 *
 * @param {Object} conditions
 * @param {Object} [fields] optional fields to select
 * @param {Object} [options] optional
 * @param {Function} [callback]
 * @return {Query}
 * @api public
 */

Model.find = function find (conditions, fields, options, callback) {
  if ('function' == typeof conditions) {
    callback = conditions;
    conditions = {};
    fields = null;
    options = null;
  } else if ('function' == typeof fields) {
    callback = fields;
    fields = null;
    options = null;
  } else if ('function' == typeof options) {
    callback = options;
    options = null;
  }

  var query = new Query(conditions, options);
  query.bind(this, 'find');
  query.select(fields);

  if ('undefined' === typeof callback)
    return query;

  this._applyNamedScope(query);
  return query.find(callback);
};

/**
 * Merges the current named scope query into `query`.
 *
 * @param {Query} query
 * @return {Query}
 * @api private
 */

Model._applyNamedScope = function _applyNamedScope (query) {
  var cQuery = this._cumulativeQuery;

  if (cQuery) {
    merge(query._conditions, cQuery._conditions);
    if (query._fields && cQuery._fields)
      merge(query._fields, cQuery._fields);
    if (query.options && cQuery.options)
      merge(query.options, cQuery.options);
    delete this._cumulativeQuery;
  }

  return query;
}

/**
 * Finds a single document by id.
 *
 * The `id` is cast to an ObjectId before sending the command.
 *
 * ####Example:
 *
 *     Adventure.findById(id, callback);
 *
 * @param {ObjectId|HexId} id objectid, or a value that can be casted to one
 * @param {Object} [fields] optional fields to select
 * @param {Object} [options] optional
 * @param {Function} [callback]
 * @return {Query}
 * @api public
 */

Model.findById = function findById (id, fields, options, callback) {
  return this.findOne({ _id: id }, fields, options, callback);
};

/**
 * Finds one document.
 *
 * The `conditions` are cast to their respective SchemaTypes before the command is sent.
 *
 * ####Example:
 *
 *     Adventure.findOne({ type: 'iphone' }, 'name', { safe: true }, callback);
 *
 * @param {Object} conditions
 * @param {Object} [fields] optional fields to select
 * @param {Object} [options] optional
 * @param {Function} [callback]
 * @return {Query}
 * @api public
 */

Model.findOne = function findOne (conditions, fields, options, callback) {
  if ('function' == typeof options) {
    // TODO Handle all 3 of the following scenarios
    // Hint: Only some of these scenarios are possible if cQuery is present
    // Scenario: findOne(conditions, fields, callback);
    // Scenario: findOne(fields, options, callback);
    // Scenario: findOne(conditions, options, callback);
    callback = options;
    options = null;
  } else if ('function' == typeof fields) {
    // TODO Handle all 2 of the following scenarios
    // Scenario: findOne(conditions, callback)
    // Scenario: findOne(fields, callback)
    // Scenario: findOne(options, callback);
    callback = fields;
    fields = null;
    options = null;
  } else if ('function' == typeof conditions) {
    callback = conditions;
    conditions = {};
    fields = null;
    options = null;
  }

  var query = new Query(conditions, options).select(fields).bind(this, 'findOne');

  if ('undefined' == typeof callback)
    return query;

  this._applyNamedScope(query);
  return query.findOne(callback);
};

/**
 * Counts number of matching documents in a database collection.
 *
 * ####Example:
 *
 *     Adventure.count({ type: 'jungle' }, function (err, count) {
 *       if (err) ..
 *       console.log('there are %d jungle adventures', count);
 *     });
 *
 * @param {Object} conditions
 * @param {Function} [callback]
 * @return {Query}
 * @api public
 */

Model.count = function count (conditions, callback) {
  if ('function' === typeof conditions)
    callback = conditions, conditions = {};

  var query = new Query(conditions).bind(this, 'count');
  if ('undefined' == typeof callback)
    return query;

  this._applyNamedScope(query);
  return query.count(callback);
};

/**
 * Executes a DISTINCT command
 *
 * @param {String} field
 * @param {Object} [conditions] optional
 * @param {Function} [callback]
 * @return {Query}
 * @api public
 */

Model.distinct = function distinct (field, conditions, callback) {
  var query = new Query(conditions).bind(this, 'distinct');
  if ('undefined' == typeof callback) {
    query._distinctArg = field;
    return query;
  }

  this._applyNamedScope(query);
  return query.distinct(field, callback);
};

/**
 * Creates a Query, applies the passed conditions, and returns the Query.
 *
 * For example, instead of writing:
 *
 *     User.find({age: {$gte: 21, $lte: 65}}, callback);
 *
 * we can instead write:
 *
 *     User.where('age').gte(21).lte(65).exec(callback);
 *
 * Since the Query class also supports `where` you can continue chaining
 *
 *     User
 *     .where('age').gte(21).lte(65)
 *     .where('name', /^b/i)
 *     ... etc
 *
 * @param {String} path
 * @param {Object} [val] optional value
 * @return {Query}
 * @api public
 */

Model.where = function where (path, val) {
  var q = new Query().bind(this, 'find');
  return q.where.apply(q, arguments);
};

/**
 * Sometimes you need to query for things in mongodb using a JavaScript
 * expression. You can do so via `find({ $where: javascript })`, or you can
 * use the mongoose shortcut method $where via a Query chain or from
 * your mongoose Model.
 *
 * @param {String|Function} argument is a javascript string or anonymous function
 * @method $where
 * @memberOf Model
 * @return {Query}
 * @api public
 */

Model.$where = function $where () {
  var q = new Query().bind(this, 'find');
  return q.$where.apply(q, arguments);
};

/**
 * Issues a mongodb findAndModify update command.
 *
 * Finds a matching document, updates it according to the `update` arg, passing any `options`, and returns the found document (if any) to the callback. The query executes immediately if `callback` is passed else a Query object is returned.
 *
 * ####Options:
 *
 * - `new`: bool - true to return the modified document rather than the original. defaults to true
 * - `upsert`: bool - creates the object if it doesn't exist. defaults to false.
 * - `sort`: if multiple docs are found by the conditions, sets the sort order to choose which doc to update
 *
 * ####Examples:
 *
 *     A.findOneAndUpdate(conditions, update, options, callback) // executes
 *     A.findOneAndUpdate(conditions, update, options)  // returns Query
 *     A.findOneAndUpdate(conditions, update, callback) // executes
 *     A.findOneAndUpdate(conditions, update)           // returns Query
 *     A.findOneAndUpdate()                             // returns Query
 *
 * @param {Object} [conditions]
 * @param {Object} [update]
 * @param {Object} [options]
 * @param {Function} [callback]
 * @return {Query}
 * @see mongodb http://www.mongodb.org/display/DOCS/findAndModify+Command
 * @api public
 */

Model.findOneAndUpdate = function (conditions, update, options, callback) {
  if ('function' == typeof options) {
    callback = options;
    options = null;
  }
  else if (1 === arguments.length) {
    if ('function' == typeof conditions) {
      var msg = 'Model.findOneAndUpdate(): First argument must not be a function.\n\n'
              + '  ' + this.modelName + '.findOneAndUpdate(conditions, update, options, callback)\n'
              + '  ' + this.modelName + '.findOneAndUpdate(conditions, update, options)\n'
              + '  ' + this.modelName + '.findOneAndUpdate(conditions, update)\n'
              + '  ' + this.modelName + '.findOneAndUpdate(update)\n'
              + '  ' + this.modelName + '.findOneAndUpdate()\n';
      throw new TypeError(msg)
    }
    update = conditions;
    conditions = undefined;
  }

  var fields;
  if (options && options.fields) {
    fields = options.fields;
    options.fields = undefined;
  }

  var query = new Query(conditions, options);
  query.select(fields);
  query.bind(this, 'findOneAndUpdate', update);

  if ('undefined' == typeof callback)
    return query;

  this._applyNamedScope(query);
  return query.findOneAndUpdate(callback);
}

/**
 * Issues a mongodb findAndModify update command by a documents id.
 *
 * Finds a matching document, updates it according to the `update` arg, passing any `options`, and returns the found document (if any) to the callback. The query executes immediately if `callback` is passed else a Query object is returned.
 *
 * ####Options:
 *
 * - `new`: bool - true to return the modified document rather than the original. defaults to true
 * - `upsert`: bool - creates the object if it doesn't exist. defaults to false.
 * - `sort`: if multiple docs are found by the conditions, sets the sort order to choose which doc to update
 *
 * ####Examples:
 *
 *     A.findByIdAndUpdate(id, update, options, callback) // executes
 *     A.findByIdAndUpdate(id, update, options)  // returns Query
 *     A.findByIdAndUpdate(id, update, callback) // executes
 *     A.findByIdAndUpdate(id, update)           // returns Query
 *     A.findByIdAndUpdate()                             // returns Query
 *
 * Finds a matching document, updates it according to the `update` arg, passing any `options`, and returns the found document (if any) to the callback. The query executes      immediately if `callback` is passed else a Query object is returned.
 *
 * ####Options:
 *
 * - `new`: bool - true to return the modified document rather than the original. defaults to true
 * - `upsert`: bool - creates the object if it doesn't exist. defaults to false.
 * - `sort`: if multiple docs are found by the conditions, sets the sort order to choose which doc to update
 *
 * ####Examples:
 *
 *     A.findByIdAndUpdate(id, update, options, callback) // executes
 *     A.findByIdAndUpdate(id, update, options)  // returns Query
 *     A.findByIdAndUpdate(id, update, callback) // executes
 *     A.findByIdAndUpdate(id, update)           // returns Query
 *     A.findByIdAndUpdate()                     // returns Query
 *
 * @param {ObjectId|HexId} id an ObjectId or string that can be cast to one.
 * @param {Object} [update]
 * @param {Object} [options]
 * @param {Function} [callback]
 * @return {Query}
 * @see Model.findOneAndUpdate #model_Model-findOneAndUpdate
 * @see mongodb http://www.mongodb.org/display/DOCS/findAndModify+Command
 * @api public
 */

Model.findByIdAndUpdate = function (id, update, options, callback) {
  var args;

  if (1 === arguments.length) {
    if ('function' == typeof id) {
      var msg = 'Model.findByIdAndUpdate(): First argument must not be a function.\n\n'
                + '  ' + this.modelName + '.findByIdAndUpdate(id, callback)\n'
                + '  ' + this.modelName + '.findByIdAndUpdate(id)\n'
                + '  ' + this.modelName + '.findByIdAndUpdate()\n';
      throw new TypeError(msg)
    }
    return this.findOneAndUpdate({_id: id }, undefined);
  }

  args = utils.args(arguments, 1);
  args.unshift({ _id: id });
  return this.findOneAndUpdate.apply(this, args);
}

/**
 * Issue a mongodb findAndModify remove command.
 *
 * Finds a matching document, removes it, passing the found document (if any) to the callback.
 *
 * Executes immediately if `callback` is passed else a Query object is returned.
 *
 * ####Options:
 *
 * - `sort`: if multiple docs are found by the conditions, sets the sort order to choose which doc to update
 *
 * ####Examples:
 *
 *     A.findOneAndRemove(conditions, options, callback) // executes
 *     A.findOneAndRemove(conditions, options)  // return Query
 *     A.findOneAndRemove(conditions, callback) // executes
 *     A.findOneAndRemove(conditions) // returns Query
 *     A.findOneAndRemove()           // returns Query
 *
 * @param {Object} conditions
 * @param {Object} [options]
 * @param {Function} [callback]
 * @return {Query}
 * @see mongodb http://www.mongodb.org/display/DOCS/findAndModify+Command
 * @api public
 */

Model.findOneAndRemove = function (conditions, options, callback) {
  if (1 === arguments.length && 'function' == typeof conditions) {
    var msg = 'Model.findOneAndRemove(): First argument must not be a function.\n\n'
              + '  ' + this.modelName + '.findOneAndRemove(conditions, callback)\n'
              + '  ' + this.modelName + '.findOneAndRemove(conditions)\n'
              + '  ' + this.modelName + '.findOneAndRemove()\n';
    throw new TypeError(msg)
  }

  if ('function' == typeof options) {
    callback = options;
    options = undefined;
  }

  var fields;
  if (options) {
    fields = options.select;
    options.select = undefined;
  }

  var query = new Query(conditions, options);
  query.bind(this, 'findOneAndRemove');
  query.select(fields);

  if ('undefined' == typeof callback)
    return query;

  this._applyNamedScope(query);
  return query.findOneAndRemove(callback);
}

/**
 * Issue a mongodb findAndModify remove command by a documents id.
 *
 * Finds a matching document, removes it, passing the found document (if any) to the callback.
 *
 * Executes immediately if `callback` is passed, else a `Query` object is returned.
 *
 * ####Options:
 *
 * - `sort`: if multiple docs are found by the conditions, sets the sort order to choose which doc to update
 *
 * ####Examples:
 *
 *     A.findByIdAndRemove(id, options, callback) // executes
 *     A.findByIdAndRemove(id, options)  // return Query
 *     A.findByIdAndRemove(id, callback) // executes
 *     A.findByIdAndRemove(id) // returns Query
 *     A.findByIdAndRemove()           // returns Query
 *
 * @param {ObjectId|HexString} id ObjectId or string that can be cast to one
 * @param {Object} [options]
 * @param {Function} [callback]
 * @return {Query}
 * @see Model.findOneAndRemove #model_Model-findOneAndRemove
 * @see mongodb http://www.mongodb.org/display/DOCS/findAndModify+Command
<<<<<<< HEAD
 * @api public
=======
>>>>>>> 733ef123
 */

Model.findByIdAndRemove = function (id, options, callback) {
  if (1 === arguments.length && 'function' == typeof id) {
    var msg = 'Model.findByIdAndRemove(): First argument must not be a function.\n\n'
              + '  ' + this.modelName + '.findByIdAndRemove(id, callback)\n'
              + '  ' + this.modelName + '.findByIdAndRemove(id)\n'
              + '  ' + this.modelName + '.findByIdAndRemove()\n';
    throw new TypeError(msg)
  }

  return this.findOneAndRemove({ _id: id }, options, callback);
}

/**
 * Shortcut for creating a new Document that is automatically saved to the db if valid.
 *
 * ####Example:
 *
 *     Candy.create({ type: 'jelly bean' }, { type: 'snickers' }, function (err, jellybean, snickers) {
 *       if (err) // ...
 *     });
 *
 *     var array = [{ type: 'jelly bean' }, { type: 'snickers' }];
 *     Candy.create(array, function (err, jellybean, snickers) {
 *       if (err) // ...
 *     });
 *
 * @param {Array|Object...} doc
 * @param {Function} fn callback
 * @api public
 */

Model.create = function create (doc, fn) {
  if (1 === arguments.length) {
    return 'function' === typeof doc && doc(null);
  }

  var self = this
    , docs = [null]
    , promise
    , count
    , args

  if (Array.isArray(doc)) {
    args = doc;
  } else {
    args = utils.args(arguments, 0, arguments.length - 1);
    fn = arguments[arguments.length - 1];
  }

  if (0 === args.length) return fn(null);

  promise = new Promise(fn);
  count = args.length;

  args.forEach(function (arg, i) {
    var doc = new self(arg);
    docs[i+1] = doc;
    doc.save(function (err) {
      if (err) return promise.error(err);
      --count || fn.apply(null, docs);
    });
  });

  // TODO
  // utilize collection.insertAll for batch processing?
};

/**
 * Updates documents in the database without returning them.
 *
 * ####Examples:
 *
 *     MyModel.update({ age: { $gt: 18 } }, { oldEnough: true }, fn);
 *     MyModel.update({ name: 'Tobi' }, { ferret: true }, { multi: true }, fn);
 *
 * ####Valid options:
 *
 *  - `safe` (boolean) safe mode (defaults to value set in schema (true))
 *  - `upsert` (boolean) whether to create the doc if it doesn't match (false)
 *  - `multi` (boolean) whether multiple documents should be updated (false)
 *
 * All `update` values are cast to their appropriate SchemaTypes before being sent.
 *
 * ####Note:
 *
 * All top level keys which are not `atomic` operation names are treated as set operations:
 *
 * ####Example:
 *
 *     var query = { name: 'borne' };
 *     Model.update(query, { name: 'jason borne' }, options, callback)
 *
 *     // is sent as
 *     Model.update(query, { $set: { name: 'jason borne' }}, options, callback)
 *
 * This helps prevent accidentally overwriting all documents in your collection with `{ name: 'jason borne' }`.
 *
 * ####Note:
 *
 * Although values are casted to their appropriate types when using update, the following are *not* applied:
 *
 * - defaults
 * - setters
 * - validators
 * - middleware
 *
 * If you need those features, use the traditional approach of first retrieving the document.
 *
 *     Model.findOne({ name: 'borne' }, function (err, doc) {
 *       if (err) ..
 *       doc.name = 'jason borne';
 *       doc.save(callback);
 *     })
 *
 * @param {Object} conditions
 * @param {Object} update
 * @param {Object} [options]
 * @param {Function} [callback]
 * @return {Query}
 * @api public
 */

Model.update = function update (conditions, doc, options, callback) {
  if (arguments.length < 4) {
    if ('function' === typeof options) {
      // Scenario: update(conditions, doc, callback)
      callback = options;
      options = null;
    } else if ('function' === typeof doc) {
      // Scenario: update(doc, callback);
      callback = doc;
      doc = conditions;
      conditions = {};
      options = null;
    }
  }

  var query = new Query(conditions, options).bind(this, 'update', doc);

  if ('undefined' == typeof callback)
    return query;

  this._applyNamedScope(query);
  return query.update(doc, callback);
};

/**
 * Executes a mapReduce command.
 *
 * `o` is an object specifying all mapReduce options as well as the map and reduce functions. All options are delegated to the driver implementation.
 *
 * ####Example:
 *
 *     var o = {};
 *     o.map = function () { emit(this.name, 1) }
 *     o.reduce = function (k, vals) { return vals.length }
 *     User.mapReduce(o, function (err, results) {
 *       console.log(results)
 *     })
 *
 * ####Other options:
 *
 * - `query` {Object} query filter object.
 * - `limit` {Number} max number of documents
 * - `keeptemp` {Boolean, default:false} keep temporary data
 * - `finalize` {Function} finalize function
 * - `scope` {Object} scope variables exposed to map/reduce/finalize during execution
 * - `jsMode` {Boolean, default:false} it is possible to make the execution stay in JS. Provided in MongoDB > 2.0.X
 * - `verbose` {Boolean, default:false} provide statistics on job execution time.
 * - `out*` {Object, default: {inline:1}} sets the output target for the map reduce job.
 *
 * ####* out options:
 *
 * - `{inline:1}` the results are returned in an array
 * - `{replace: 'collectionName'}` add the results to collectionName: the results replace the collection
 * - `{reduce: 'collectionName'}` add the results to collectionName: if dups are detected, uses the reducer / finalize functions
 * - `{merge: 'collectionName'}` add the results to collectionName: if dups exist the new docs overwrite the old
 *
 * If `options.out` is set to `replace`, `merge`, or `reduce`, a Model instance is returned that can be used for further querying. Queries run against this model are all executed with the `lean` option; meaning only the js object is returned and no Mongoose magic is applied (getters, setters, etc).
 *
 * ####Example:
 *
 *     var o = {};
 *     o.map = function () { emit(this.name, 1) }
 *     o.reduce = function (k, vals) { return vals.length }
 *     o.out = { replace: 'createdCollectionNameForResults' }
 *     o.verbose = true;
 *     User.mapReduce(o, function (err, model, stats) {
 *       console.log('map reduce took %d ms', stats.processtime)
 *       model.find().where('value').gt(10).exec(function (err, docs) {
 *         console.log(docs);
 *       });
 *     })
 *
 * @param {Object} o an object specifying map-reduce options
 * @param {Function} callback
 * @see http://www.mongodb.org/display/DOCS/MapReduce
 * @api public
 */

Model.mapReduce = function mapReduce (o, callback) {
  if ('function' != typeof callback) throw new Error('missing callback');

  var self = this;

  if (!Model.mapReduce.schema) {
    var opts = { noId: true, noVirtualId: true, strict: false }
    Model.mapReduce.schema = new Schema({}, opts);
  }

  if (!o.out) o.out = { inline: 1 };

  o.map = String(o.map);
  o.reduce = String(o.reduce);

  this.collection.mapReduce(null, null, o, function (err, ret, stats) {
    if (err) return callback(err);

    if (ret.findOne && ret.mapReduce) {
      // returned a collection, convert to Model
      var model = Model.compile(
          '_mapreduce_' + ret.collectionName
        , Model.mapReduce.schema
        , ret.collectionName
        , self.db
        , self.base);

      model._mapreduce = true;

      return callback(err, model, stats);
    }

    callback(err, ret, stats);
  });
}

/*!
 * Compiler utility.
 *
 * @param {String} name model name
 * @param {Schema} schema
 * @param {String} collectionName
 * @param {Connection} connection
 * @param {Mongoose} base mongoose instance
 */

Model.compile = function compile (name, schema, collectionName, connection, base) {
  // generate new class
  function model (doc, fields, skipId) {
    if (!(this instanceof model))
      return new model(doc, fields, skipId);
    Model.call(this, doc, fields, skipId);
  };

  model.modelName = name;
  model.__proto__ = Model;
  model.prototype.__proto__ = Model.prototype;
  model.prototype.db = connection;
  model.prototype._setSchema(schema);
  model.prototype.collection = connection.collection(
      collectionName
    , schema.options.capped
  );

  // apply methods
  for (var i in schema.methods)
    model.prototype[i] = schema.methods[i];

  // apply statics
  for (var i in schema.statics)
    model[i] = schema.statics[i];

  // apply named scopes
  if (schema.namedScopes) schema.namedScopes.compile(model);

  model.model = model.prototype.model;
  model.options = model.prototype.options;
  model.db = model.prototype.db;
  model.schema = model.prototype.schema;
  model.collection = model.prototype.collection;
  model.base = base;

  return model;
};

/*!
 * Module exports.
 */

module.exports = exports = Model;<|MERGE_RESOLUTION|>--- conflicted
+++ resolved
@@ -1259,10 +1259,6 @@
  * @return {Query}
  * @see Model.findOneAndRemove #model_Model-findOneAndRemove
  * @see mongodb http://www.mongodb.org/display/DOCS/findAndModify+Command
-<<<<<<< HEAD
- * @api public
-=======
->>>>>>> 733ef123
  */
 
 Model.findByIdAndRemove = function (id, options, callback) {
